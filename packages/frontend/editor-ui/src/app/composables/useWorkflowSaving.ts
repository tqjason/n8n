import { useNpsSurveyStore } from '@/app/stores/npsSurvey.store';
import { useUIStore } from '@/app/stores/ui.store';
import type { LocationQuery, NavigationGuardNext, useRouter } from 'vue-router';
import { useMessage } from './useMessage';
import { useI18n } from '@n8n/i18n';
import {
	MODAL_CANCEL,
	MODAL_CLOSE,
	MODAL_CONFIRM,
	NON_ACTIVATABLE_TRIGGER_NODE_TYPES,
	PLACEHOLDER_EMPTY_WORKFLOW_ID,
	VIEWS,
	IS_DRAFT_PUBLISH_ENABLED,
} from '@/app/constants';
import { useWorkflowHelpers } from '@/app/composables/useWorkflowHelpers';
import { useWorkflowsStore } from '@/app/stores/workflows.store';
import { useSourceControlStore } from '@/features/integrations/sourceControl.ee/sourceControl.store';
import { useCanvasStore } from '@/app/stores/canvas.store';
import type { IUpdateInformation, IWorkflowDb, NotificationOptions } from '@/Interface';
import type { ITag } from '@n8n/rest-api-client/api/tags';
import type { WorkflowDataCreate, WorkflowDataUpdate } from '@n8n/rest-api-client/api/workflows';
import { calculateWorkflowChecksum } from 'n8n-workflow';
import type { IDataObject, INode, IWorkflowSettings } from 'n8n-workflow';
import { useNodeTypesStore } from '@/app/stores/nodeTypes.store';
import { useToast } from './useToast';
import { useExternalHooks } from './useExternalHooks';
import { useTelemetry } from './useTelemetry';
import { useNodeHelpers } from './useNodeHelpers';
import { tryToParseNumber } from '@/app/utils/typesUtils';
import { useTemplatesStore } from '@/features/workflows/templates/templates.store';
import { useFocusPanelStore } from '@/app/stores/focusPanel.store';
import { injectWorkflowState, type WorkflowState } from '@/app/composables/useWorkflowState';
import { getResourcePermissions } from '@n8n/permissions';
import { useBuilderStore } from '@/features/ai/assistant/builder.store';

export function useWorkflowSaving({
	router,
	workflowState: providedWorkflowState,
}: { router: ReturnType<typeof useRouter>; workflowState?: WorkflowState }) {
	const uiStore = useUIStore();
	const npsSurveyStore = useNpsSurveyStore();
	const message = useMessage();
	const i18n = useI18n();
	const workflowsStore = useWorkflowsStore();
	const workflowState = providedWorkflowState ?? injectWorkflowState();
	const focusPanelStore = useFocusPanelStore();
	const nodeTypesStore = useNodeTypesStore();
	const toast = useToast();
	const telemetry = useTelemetry();
	const nodeHelpers = useNodeHelpers();
	const templatesStore = useTemplatesStore();
	const builderStore = useBuilderStore();
	const { getWorkflowDataToSave, checkConflictingWebhooks, getWorkflowProjectRole } =
		useWorkflowHelpers();

	async function promptSaveUnsavedWorkflowChanges(
		next: NavigationGuardNext,
		{
			confirm = async () => true,
			cancel = async () => {},
		}: {
			confirm?: () => Promise<boolean>;
			cancel?: () => Promise<void>;
		} = {},
	) {
		if (
			!uiStore.stateIsDirty ||
			workflowsStore.workflow.isArchived ||
			!getResourcePermissions(workflowsStore.workflow.scopes).workflow.update
		) {
			next();
			return;
		}

		const response = await message.confirm(
			i18n.baseText('generic.unsavedWork.confirmMessage.message'),
			{
				title: i18n.baseText('generic.unsavedWork.confirmMessage.headline'),
				type: 'warning',
				confirmButtonText: i18n.baseText('generic.unsavedWork.confirmMessage.confirmButtonText'),
				cancelButtonText: i18n.baseText('generic.unsavedWork.confirmMessage.cancelButtonText'),
				showClose: true,
			},
		);

		switch (response) {
			case MODAL_CONFIRM:
				const saved = await saveCurrentWorkflow({}, false);

				if (saved) {
					await npsSurveyStore.fetchPromptsData();
					uiStore.stateIsDirty = false;
					const goToNext = await confirm();
					next(goToNext);
				} else {
					// if new workflow and did not save, modal reopens again to force user to try to save again
					stayOnCurrentWorkflow(next);
				}

				return;
			case MODAL_CANCEL:
				await cancel();

				uiStore.stateIsDirty = false;
				next();

				return;
			case MODAL_CLOSE:
				// for new workflows that are not saved yet, don't do anything, only close modal
				if (workflowsStore.workflow.id !== PLACEHOLDER_EMPTY_WORKFLOW_ID) {
					stayOnCurrentWorkflow(next);
				}

				return;
		}
	}

	function stayOnCurrentWorkflow(next: NavigationGuardNext) {
		// The route may have already changed due to the browser back button, so let's restore it
		next(
			router.resolve({
				name: VIEWS.WORKFLOW,
				params: { name: workflowsStore.workflow.id },
			}),
		);
	}

	function isNodeActivatable(node: INode): boolean {
		if (node.disabled) {
			return false;
		}

		const nodeType = nodeTypesStore.getNodeType(node.type, node.typeVersion);

		return (
			nodeType !== null &&
			nodeType.group.includes('trigger') &&
			!NON_ACTIVATABLE_TRIGGER_NODE_TYPES.includes(node.type)
		);
	}

	async function getWorkflowDeactivationInfo(
		workflowId: string,
		request: WorkflowDataUpdate,
	): Promise<Partial<NotificationOptions> | undefined> {
		if (IS_DRAFT_PUBLISH_ENABLED) {
			return undefined;
		}

		const missingActivatableTriggerNode =
			request.nodes !== undefined && !request.nodes.some(isNodeActivatable);

		if (missingActivatableTriggerNode) {
			// Automatically deactivate if all activatable triggers are removed
			return {
				title: i18n.baseText('workflows.autodeactivated'),
				message: i18n.baseText('workflowActivator.thisWorkflowHasNoTriggerNodes'),
				type: 'info',
			};
		}

		const conflictData = await checkConflictingWebhooks(workflowId);

		if (conflictData) {
			// Workflow should not be active if there is live webhook with the same path
			return {
				title: 'Conflicting Webhook Path',
				message: `Workflow set to inactive: Workflow set to inactive: Live webhook in another workflow uses same path as node '${conflictData.trigger.name}'.`,
				type: 'error',
			};
		}

		return undefined;
	}

	function getQueryParam(query: LocationQuery, key: string): string | undefined {
		const value = query[key];
		if (Array.isArray(value)) return value[0] ?? undefined;
		if (value === null) return undefined;
		return value;
	}

	async function saveCurrentWorkflow(
		{ id, name, tags }: { id?: string; name?: string; tags?: string[] } = {},
		redirect = true,
		forceSave = false,
	): Promise<boolean> {
		const readOnlyEnv = useSourceControlStore().preferences.branchReadOnly;
		if (readOnlyEnv) {
			return false;
		}

		const isLoading = useCanvasStore().isLoading;
		const currentWorkflow = id ?? getQueryParam(router.currentRoute.value.params, 'name');
		const parentFolderId = getQueryParam(router.currentRoute.value.query, 'parentFolderId');
		const uiContext = getQueryParam(router.currentRoute.value.query, 'uiContext');

		if (!currentWorkflow || ['new', PLACEHOLDER_EMPTY_WORKFLOW_ID].includes(currentWorkflow)) {
			return !!(await saveAsNewWorkflow({ name, tags, parentFolderId, uiContext }, redirect));
		}

		// Workflow exists already so update it
		try {
			if (!forceSave && isLoading) {
				return true;
			}
			uiStore.addActiveAction('workflowSaving');

			const workflowDataRequest: WorkflowDataUpdate = await getWorkflowDataToSave();
			// This can happen if the user has another workflow in the browser history and navigates
			// via the browser back button, encountering our warning dialog with the new route already set
			if (workflowDataRequest.id !== currentWorkflow) {
				throw new Error('Attempted to save a workflow different from the current workflow');
			}

			if (name) {
				workflowDataRequest.name = name.trim();
			}

			if (tags) {
				workflowDataRequest.tags = tags;
			}

			workflowDataRequest.versionId = workflowsStore.workflowVersionId;

<<<<<<< HEAD
			workflowDataRequest.expectedChecksum = workflowsStore.workflowChecksum;
=======
			// Check if AI Builder made edits since last save
			workflowDataRequest.aiBuilderAssisted = builderStore.getAiBuilderMadeEdits();
>>>>>>> c7fd47d3

			const deactivateReason = await getWorkflowDeactivationInfo(
				currentWorkflow,
				workflowDataRequest,
			);

			if (deactivateReason !== undefined) {
				workflowDataRequest.active = false;

				if (workflowsStore.isWorkflowActive) {
					toast.showMessage(deactivateReason);

					workflowsStore.setWorkflowInactive(currentWorkflow);
				}
			}
			const workflowData = await workflowsStore.updateWorkflow(
				currentWorkflow,
				workflowDataRequest,
				forceSave,
			);
			workflowsStore.setWorkflowVersionId(workflowData.versionId);
			workflowsStore.setWorkflowChecksum(await calculateWorkflowChecksum(workflowData));

			if (name) {
				workflowState.setWorkflowName({ newName: workflowData.name, setStateDirty: false });
			}

			if (tags) {
				const createdTags = (workflowData.tags || []) as ITag[];
				const tagIds = createdTags.map((tag: ITag): string => tag.id);
				workflowState.setWorkflowTagIds(tagIds);
			}

			uiStore.stateIsDirty = false;
			uiStore.removeActiveAction('workflowSaving');
			void useExternalHooks().run('workflow.afterUpdate', { workflowData });

			// Reset AI Builder edits flag only after successful save
			builderStore.resetAiBuilderMadeEdits();

			return true;
		} catch (error) {
			console.error(error);

			uiStore.removeActiveAction('workflowSaving');

			if (error.errorCode === 100) {
				telemetry.track('User attempted to save locked workflow', {
					workflowId: currentWorkflow,
					sharing_role: getWorkflowProjectRole(currentWorkflow),
				});

				const url = router.resolve({
					name: VIEWS.WORKFLOW,
					params: { name: currentWorkflow },
				}).href;

				const overwrite = await message.confirm(
					i18n.baseText('workflows.concurrentChanges.confirmMessage.message', {
						interpolate: {
							url,
						},
					}),
					i18n.baseText('workflows.concurrentChanges.confirmMessage.title'),
					{
						confirmButtonText: i18n.baseText(
							'workflows.concurrentChanges.confirmMessage.confirmButtonText',
						),
						cancelButtonText: i18n.baseText(
							'workflows.concurrentChanges.confirmMessage.cancelButtonText',
						),
					},
				);

				if (overwrite === MODAL_CONFIRM) {
					return await saveCurrentWorkflow({ id, name, tags }, redirect, true);
				}

				return false;
			}

			toast.showMessage({
				title: i18n.baseText('workflowHelpers.showMessage.title'),
				message: error.message,
				type: 'error',
			});

			return false;
		}
	}

	async function saveAsNewWorkflow(
		{
			name,
			tags,
			resetWebhookUrls,
			resetNodeIds,
			openInNewWindow,
			parentFolderId,
			uiContext,
			data,
		}: {
			name?: string;
			tags?: string[];
			resetWebhookUrls?: boolean;
			openInNewWindow?: boolean;
			resetNodeIds?: boolean;
			parentFolderId?: string;
			uiContext?: string;
			data?: WorkflowDataCreate;
		} = {},
		redirect = true,
	): Promise<IWorkflowDb['id'] | null> {
		try {
			uiStore.addActiveAction('workflowSaving');

			const workflowDataRequest: WorkflowDataCreate = data || (await getWorkflowDataToSave());
			const changedNodes = {} as IDataObject;

			if (resetNodeIds) {
				workflowDataRequest.nodes = workflowDataRequest.nodes!.map((node) => {
					nodeHelpers.assignNodeId(node);

					return node;
				});
			}

			if (resetWebhookUrls) {
				workflowDataRequest.nodes = workflowDataRequest.nodes!.map((node) => {
					if (node.webhookId) {
						const newId = nodeHelpers.assignWebhookId(node);
						node.parameters.path = newId;
						changedNodes[node.name] = node.webhookId;
					}
					return node;
				});
			}

			if (name) {
				workflowDataRequest.name = name.trim();
			}

			if (tags) {
				workflowDataRequest.tags = tags;
			}

			if (parentFolderId) {
				workflowDataRequest.parentFolderId = parentFolderId;
			}

			if (uiContext) {
				workflowDataRequest.uiContext = uiContext;
			}

			const workflowData = await workflowsStore.createNewWorkflow(workflowDataRequest);

			workflowsStore.addWorkflow(workflowData);

			focusPanelStore.onNewWorkflowSave(workflowData.id);

			if (openInNewWindow) {
				const routeData = router.resolve({
					name: VIEWS.WORKFLOW,
					params: { name: workflowData.id },
				});
				window.open(routeData.href, '_blank');
				uiStore.removeActiveAction('workflowSaving');
				return workflowData.id;
			}

			// workflow should not be active if there is live webhook with the same path
			if (workflowData.activeVersionId !== null) {
				const conflict = await checkConflictingWebhooks(workflowData.id);
				if (conflict) {
					workflowData.active = false;
					workflowData.activeVersionId = null;

					toast.showMessage({
						title: 'Conflicting Webhook Path',
						message: `Workflow set to inactive: Live webhook in another workflow uses same path as node '${conflict.trigger.name}'.`,
						type: 'error',
					});
				}
			}

			workflowState.setActive(workflowData.activeVersionId);
			workflowState.setWorkflowId(workflowData.id);
			workflowsStore.setWorkflowVersionId(workflowData.versionId);
			workflowState.setWorkflowName({ newName: workflowData.name, setStateDirty: false });
			workflowState.setWorkflowSettings((workflowData.settings as IWorkflowSettings) || {});
			uiStore.stateIsDirty = false;
			Object.keys(changedNodes).forEach((nodeName) => {
				const changes = {
					key: 'webhookId',
					value: changedNodes[nodeName],
					name: nodeName,
				} as IUpdateInformation;
				workflowState.setNodeValue(changes);
			});

			const createdTags = (workflowData.tags || []) as ITag[];
			const tagIds = createdTags.map((tag: ITag) => tag.id);
			workflowState.setWorkflowTagIds(tagIds);

			const templateId = router.currentRoute.value.query.templateId;
			if (templateId) {
				telemetry.track('User saved new workflow from template', {
					template_id: tryToParseNumber(String(templateId)),
					workflow_id: workflowData.id,
					wf_template_repo_session_id: templatesStore.previousSessionId,
				});
			}

			if (redirect) {
				await router.replace({
					name: VIEWS.WORKFLOW,
					params: { name: workflowData.id },
					query: { action: 'workflowSave' },
				});
			}

			uiStore.removeActiveAction('workflowSaving');
			uiStore.stateIsDirty = false;
			void useExternalHooks().run('workflow.afterUpdate', { workflowData });

			return workflowData.id;
		} catch (e) {
			uiStore.removeActiveAction('workflowSaving');

			toast.showMessage({
				title: i18n.baseText('workflowHelpers.showMessage.title'),
				message: (e as Error).message,
				type: 'error',
			});

			return null;
		}
	}

	return {
		promptSaveUnsavedWorkflowChanges,
		saveCurrentWorkflow,
		saveAsNewWorkflow,
	};
}<|MERGE_RESOLUTION|>--- conflicted
+++ resolved
@@ -222,13 +222,9 @@
 			}
 
 			workflowDataRequest.versionId = workflowsStore.workflowVersionId;
-
-<<<<<<< HEAD
-			workflowDataRequest.expectedChecksum = workflowsStore.workflowChecksum;
-=======
 			// Check if AI Builder made edits since last save
 			workflowDataRequest.aiBuilderAssisted = builderStore.getAiBuilderMadeEdits();
->>>>>>> c7fd47d3
+			workflowDataRequest.expectedChecksum = workflowsStore.workflowChecksum;
 
 			const deactivateReason = await getWorkflowDeactivationInfo(
 				currentWorkflow,
